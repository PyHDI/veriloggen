--- conflicted
+++ resolved
@@ -3314,13 +3314,9 @@
 
         self._make_fsms(write_delay, read_delay, sleep, sub_sleep)
 
-<<<<<<< HEAD
     def _make_fsms(self, write_delay=10, read_delay=10, sleep=4, sub_sleep=4):
-=======
-    def _make_fsms(self, write_delay=10, read_delay=10, sleep=4):
         write_mode = 0
         read_mode = 0
->>>>>>> 8b604c90
 
         for i, (fsm, waddr, wdata, wresp, raddr, rdata) in enumerate(
                 zip(self.fsms, self.waddrs, self.wdatas, self.wresps, self.raddrs, self.rdatas)):
