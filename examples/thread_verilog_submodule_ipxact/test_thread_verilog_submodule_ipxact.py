--- conflicted
+++ resolved
@@ -1351,33 +1351,9 @@
     .wenable(pe_wenable)
   );
 
-<<<<<<< HEAD
   assign ram_a_1_addr = pe_addr;
   assign ram_a_1_wdata = pe_wdata;
   assign ram_a_1_wenable = pe_wenable;
-=======
-  wire [10-1:0] _tmp_10;
-  assign _tmp_10 = pe_addr;
-
-  always @(*) begin
-    ram_a_1_addr = _tmp_10;
-  end
-
-  wire [32-1:0] _tmp_11;
-  assign _tmp_11 = pe_wdata;
-
-  always @(*) begin
-    ram_a_1_wdata = _tmp_11;
-  end
-
-  wire _tmp_12;
-  assign _tmp_12 = pe_wenable;
-
-  always @(*) begin
-    ram_a_1_wenable = _tmp_12;
-  end
-
->>>>>>> 2063de3f
   assign pe_rdata = ram_a_1_rdata;
   assign ram_a_1_enable = 1;
   reg [32-1:0] th_memcpy;
@@ -1393,11 +1369,7 @@
   reg signed [32-1:0] _th_memcpy_dst_global_addr_8;
   reg signed [32-1:0] _th_memcpy_local_addr_9;
   reg signed [32-1:0] _th_memcpy_dma_size_10;
-<<<<<<< HEAD
-  reg axim_flag_9;
-=======
-  reg axim_flag_13;
->>>>>>> 2063de3f
+  reg axim_flag_10;
   reg [32-1:0] _d1_th_memcpy;
   reg _th_memcpy_cond_16_0_1;
   reg _maxi_ram_a_0_read_start;
@@ -1411,30 +1383,19 @@
   reg [32-1:0] _maxi_read_cur_global_addr;
   reg [33-1:0] _maxi_read_cur_size;
   reg [33-1:0] _maxi_read_rest_size;
-<<<<<<< HEAD
-  reg [32-1:0] _wdata_10;
-  reg _wvalid_11;
-  reg [33-1:0] _tmp_12;
-  reg _tmp_13;
+  reg [32-1:0] _wdata_11;
+  reg _wvalid_12;
+  reg [33-1:0] _tmp_13;
+  reg _tmp_14;
   wire [32-1:0] _dataflow__variable_odata_0;
   wire _dataflow__variable_ovalid_0;
   wire _dataflow__variable_oready_0;
-  assign _dataflow__variable_oready_0 = (_tmp_12 > 0) && !_tmp_13;
-  reg [10-1:0] _tmp_14;
-  reg [32-1:0] _tmp_15;
-  reg _tmp_16;
-  assign ram_a_0_wdata = (_tmp_16)? _tmp_15 : 'hx;
-  assign ram_a_0_wenable = (_tmp_16)? 1'd1 : 0;
-=======
-  reg [32-1:0] _wdata_14;
-  reg _wvalid_15;
-  reg [34-1:0] _tmp_16;
+  assign _dataflow__variable_oready_0 = (_tmp_13 > 0) && !_tmp_14;
+  reg [10-1:0] _tmp_15;
+  reg [32-1:0] _tmp_16;
   reg _tmp_17;
-  wire [32-1:0] _dataflow__variable_odata_0;
-  wire _dataflow__variable_ovalid_0;
-  wire _dataflow__variable_oready_0;
-  assign _dataflow__variable_oready_0 = (_tmp_16 > 0) && !_tmp_17;
->>>>>>> 2063de3f
+  assign ram_a_0_wdata = (_tmp_17)? _tmp_16 : 'hx;
+  assign ram_a_0_wenable = (_tmp_17)? 1'd1 : 0;
   reg _ram_a_cond_0_1;
   reg [9-1:0] counter_18;
   reg _maxi_cond_0_1;
@@ -1460,202 +1421,103 @@
   reg _tmp_21;
   reg _tmp_22;
   wire _tmp_23;
-<<<<<<< HEAD
-  assign _tmp_23 = 1;
-  wire signed [32-1:0] _tmp_24;
-  assign _tmp_24 = ram_a_0_rdata;
-  reg _tmp_25;
+  wire _tmp_24;
+  assign _tmp_24 = 1;
+  wire signed [32-1:0] _tmp_25;
+  assign _tmp_25 = ram_a_0_rdata;
   reg _tmp_26;
   reg _tmp_27;
   reg _tmp_28;
-  reg [33-1:0] _tmp_29;
-  reg [10-1:0] _tmp_30;
-  assign ram_a_0_addr = (_tmp_25)? _tmp_30 : 
-                        (_tmp_16)? _tmp_14 : 'hx;
-  assign ram_a_0_enable = ((_tmp_22 || !_tmp_20) && (_tmp_23 || !_tmp_21) && _tmp_25)? 1'd1 : 
-                          (_tmp_16)? 1'd1 : 0;
-  reg [9-1:0] _tmp_31;
+  reg _tmp_29;
+  reg [33-1:0] _tmp_30;
+  reg [10-1:0] _tmp_31;
+  assign ram_a_0_addr = (_tmp_26)? _tmp_31 : 
+                        (_tmp_17)? _tmp_15 : 'hx;
+  assign ram_a_0_enable = ((_tmp_23 || !_tmp_21) && (_tmp_24 || !_tmp_22) && _tmp_26)? 1'd1 : 
+                          (_tmp_17)? 1'd1 : 0;
+  reg [9-1:0] counter_32;
   reg _maxi_cond_1_1;
-  reg _tmp_32;
+  reg last_33;
   wire [32-1:0] _dataflow__variable_odata_1;
   wire _dataflow__variable_ovalid_1;
   wire _dataflow__variable_oready_1;
-  assign _dataflow__variable_oready_1 = (_maxi_write_fsm == 3) && (_maxi_write_op_sel == 1) && ((_tmp_31 > 0) && (maxi_wready || !maxi_wvalid));
+  assign _dataflow__variable_oready_1 = (_maxi_write_fsm == 3) && (_maxi_write_op_sel == 1) && ((counter_32 > 0) && (maxi_wready || !maxi_wvalid));
   reg _maxi_cond_2_1;
-  assign _maxi_write_data_done = (_tmp_32 && maxi_wvalid && maxi_wready)? 1 : 0;
-  reg axim_flag_33;
-=======
-  wire _tmp_24;
-  assign _tmp_24 = 1;
-  localparam _tmp_25 = 1;
-  wire [_tmp_25-1:0] _tmp_26;
-  assign _tmp_26 = (_tmp_23 || !_tmp_21) && (_tmp_24 || !_tmp_22);
-  reg [_tmp_25-1:0] __tmp_26_1;
-  wire signed [32-1:0] _tmp_27;
-  reg signed [32-1:0] __tmp_27_1;
-  assign _tmp_27 = (__tmp_26_1)? ram_a_0_rdata : __tmp_27_1;
-  reg _tmp_28;
-  reg _tmp_29;
-  reg _tmp_30;
-  reg _tmp_31;
-  reg [34-1:0] _tmp_32;
-  reg [9-1:0] counter_33;
-  reg _maxi_cond_1_1;
-  reg last_34;
-  wire [32-1:0] _dataflow__variable_odata_1;
-  wire _dataflow__variable_ovalid_1;
-  wire _dataflow__variable_oready_1;
-  assign _dataflow__variable_oready_1 = (_maxi_write_fsm == 3) && (_maxi_write_op_sel == 1) && ((counter_33 > 0) && (maxi_wready || !maxi_wvalid));
-  reg _maxi_cond_2_1;
-  assign _maxi_write_data_done = (last_34 && maxi_wvalid && maxi_wready)? 1 : 0;
-  reg axim_flag_35;
->>>>>>> 2063de3f
+  assign _maxi_write_data_done = (last_33 && maxi_wvalid && maxi_wready)? 1 : 0;
+  reg axim_flag_34;
   reg [32-1:0] _d1__maxi_write_fsm;
   reg __maxi_write_fsm_cond_4_0_1;
 
   always @(posedge CLK) begin
     if(RST) begin
-<<<<<<< HEAD
+      _tmp_15 <= 0;
+      _tmp_13 <= 0;
+      _tmp_16 <= 0;
+      _tmp_17 <= 0;
       _tmp_14 <= 0;
-      _tmp_12 <= 0;
-      _tmp_15 <= 0;
-      _tmp_16 <= 0;
-      _tmp_13 <= 0;
       _ram_a_cond_0_1 <= 0;
+      _tmp_29 <= 0;
+      _tmp_21 <= 0;
+      _tmp_22 <= 0;
+      _tmp_27 <= 0;
       _tmp_28 <= 0;
-      _tmp_20 <= 0;
-      _tmp_21 <= 0;
       _tmp_26 <= 0;
-      _tmp_27 <= 0;
-      _tmp_25 <= 0;
+      _tmp_31 <= 0;
       _tmp_30 <= 0;
-      _tmp_29 <= 0;
     end else begin
       if(_ram_a_cond_0_1) begin
-        _tmp_16 <= 0;
-        _tmp_13 <= 0;
-      end 
-      if(_maxi_read_start && (_maxi_read_op_sel == 1) && (_tmp_12 == 0)) begin
-        _tmp_14 <= _maxi_read_local_addr - _maxi_read_local_stride;
-        _tmp_12 <= _maxi_read_size;
-      end 
-      if(_dataflow__variable_ovalid_0 && ((_tmp_12 > 0) && !_tmp_13) && (_tmp_12 > 0)) begin
-        _tmp_14 <= _tmp_14 + _maxi_read_local_stride;
-        _tmp_15 <= _dataflow__variable_odata_0;
-        _tmp_16 <= 1;
-        _tmp_12 <= _tmp_12 - 1;
-      end 
-      if(_dataflow__variable_ovalid_0 && ((_tmp_12 > 0) && !_tmp_13) && (_tmp_12 == 1)) begin
-        _tmp_13 <= 1;
+        _tmp_17 <= 0;
+        _tmp_14 <= 0;
+      end 
+      if(_maxi_read_start && (_maxi_read_op_sel == 1) && (_tmp_13 == 0)) begin
+        _tmp_15 <= _maxi_read_local_addr - _maxi_read_local_stride;
+        _tmp_13 <= _maxi_read_size;
+      end 
+      if(_dataflow__variable_ovalid_0 && ((_tmp_13 > 0) && !_tmp_14) && (_tmp_13 > 0)) begin
+        _tmp_15 <= _tmp_15 + _maxi_read_local_stride;
+        _tmp_16 <= _dataflow__variable_odata_0;
+        _tmp_17 <= 1;
+        _tmp_13 <= _tmp_13 - 1;
+      end 
+      if(_dataflow__variable_ovalid_0 && ((_tmp_13 > 0) && !_tmp_14) && (_tmp_13 == 1)) begin
+        _tmp_14 <= 1;
       end 
       _ram_a_cond_0_1 <= 1;
-      if((_tmp_22 || !_tmp_20) && (_tmp_23 || !_tmp_21) && _tmp_26) begin
-        _tmp_28 <= 0;
-        _tmp_20 <= 0;
-        _tmp_21 <= 0;
-        _tmp_26 <= 0;
-      end 
-      if((_tmp_22 || !_tmp_20) && (_tmp_23 || !_tmp_21) && _tmp_25) begin
-        _tmp_20 <= 1;
-        _tmp_21 <= 1;
-        _tmp_28 <= _tmp_27;
-        _tmp_27 <= 0;
-        _tmp_25 <= 0;
-        _tmp_26 <= 1;
-      end 
-      if(_maxi_write_start && (_maxi_write_op_sel == 1) && (_tmp_29 == 0) && !_tmp_27 && !_tmp_28) begin
-        _tmp_30 <= _maxi_write_local_addr;
-        _tmp_29 <= _maxi_write_size - 1;
-        _tmp_25 <= 1;
-        _tmp_27 <= _maxi_write_size == 1;
-      end 
-      if((_tmp_22 || !_tmp_20) && (_tmp_23 || !_tmp_21) && (_tmp_29 > 0)) begin
-        _tmp_30 <= _tmp_30 + _maxi_write_local_stride;
-        _tmp_29 <= _tmp_29 - 1;
-        _tmp_25 <= 1;
-        _tmp_27 <= 0;
-      end 
-      if((_tmp_22 || !_tmp_20) && (_tmp_23 || !_tmp_21) && (_tmp_29 == 1)) begin
-        _tmp_27 <= 1;
-=======
-      ram_a_0_addr <= 0;
-      _tmp_16 <= 0;
-      ram_a_0_wdata <= 0;
-      ram_a_0_wenable <= 0;
-      _tmp_17 <= 0;
-      _ram_a_cond_0_1 <= 0;
-      __tmp_26_1 <= 0;
-      __tmp_27_1 <= 0;
-      _tmp_31 <= 0;
-      _tmp_21 <= 0;
-      _tmp_22 <= 0;
-      _tmp_29 <= 0;
-      _tmp_30 <= 0;
-      _tmp_28 <= 0;
-      _tmp_32 <= 0;
-    end else begin
-      if(_ram_a_cond_0_1) begin
-        ram_a_0_wenable <= 0;
-        _tmp_17 <= 0;
-      end 
-      if(_maxi_read_start && (_maxi_read_op_sel == 1) && (_tmp_16 == 0)) begin
-        ram_a_0_addr <= _maxi_read_local_addr - _maxi_read_local_stride;
-        _tmp_16 <= _maxi_read_size;
-      end 
-      if(_dataflow__variable_ovalid_0 && ((_tmp_16 > 0) && !_tmp_17) && (_tmp_16 > 0)) begin
-        ram_a_0_addr <= ram_a_0_addr + _maxi_read_local_stride;
-        ram_a_0_wdata <= _dataflow__variable_odata_0;
-        ram_a_0_wenable <= 1;
-        _tmp_16 <= _tmp_16 - 1;
-      end 
-      if(_dataflow__variable_ovalid_0 && ((_tmp_16 > 0) && !_tmp_17) && (_tmp_16 == 1)) begin
-        _tmp_17 <= 1;
-      end 
-      _ram_a_cond_0_1 <= 1;
-      __tmp_26_1 <= _tmp_26;
-      __tmp_27_1 <= _tmp_27;
-      if((_tmp_23 || !_tmp_21) && (_tmp_24 || !_tmp_22) && _tmp_29) begin
-        _tmp_31 <= 0;
+      if((_tmp_23 || !_tmp_21) && (_tmp_24 || !_tmp_22) && _tmp_27) begin
+        _tmp_29 <= 0;
         _tmp_21 <= 0;
         _tmp_22 <= 0;
-        _tmp_29 <= 0;
-      end 
-      if((_tmp_23 || !_tmp_21) && (_tmp_24 || !_tmp_22) && _tmp_28) begin
+        _tmp_27 <= 0;
+      end 
+      if((_tmp_23 || !_tmp_21) && (_tmp_24 || !_tmp_22) && _tmp_26) begin
         _tmp_21 <= 1;
         _tmp_22 <= 1;
-        _tmp_31 <= _tmp_30;
-        _tmp_30 <= 0;
+        _tmp_29 <= _tmp_28;
         _tmp_28 <= 0;
-        _tmp_29 <= 1;
-      end 
-      if(_maxi_write_start && (_maxi_write_op_sel == 1) && (_tmp_32 == 0) && !_tmp_30 && !_tmp_31) begin
-        ram_a_0_addr <= _maxi_write_local_addr;
-        _tmp_32 <= _maxi_write_size - 1;
+        _tmp_26 <= 0;
+        _tmp_27 <= 1;
+      end 
+      if(_maxi_write_start && (_maxi_write_op_sel == 1) && (_tmp_30 == 0) && !_tmp_28 && !_tmp_29) begin
+        _tmp_31 <= _maxi_write_local_addr;
+        _tmp_30 <= _maxi_write_size - 1;
+        _tmp_26 <= 1;
+        _tmp_28 <= _maxi_write_size == 1;
+      end 
+      if((_tmp_23 || !_tmp_21) && (_tmp_24 || !_tmp_22) && (_tmp_30 > 0)) begin
+        _tmp_31 <= _tmp_31 + _maxi_write_local_stride;
+        _tmp_30 <= _tmp_30 - 1;
+        _tmp_26 <= 1;
+        _tmp_28 <= 0;
+      end 
+      if((_tmp_23 || !_tmp_21) && (_tmp_24 || !_tmp_22) && (_tmp_30 == 1)) begin
         _tmp_28 <= 1;
-        _tmp_30 <= _maxi_write_size == 1;
-      end 
-      if((_tmp_23 || !_tmp_21) && (_tmp_24 || !_tmp_22) && (_tmp_32 > 0)) begin
-        ram_a_0_addr <= ram_a_0_addr + _maxi_write_local_stride;
-        _tmp_32 <= _tmp_32 - 1;
-        _tmp_28 <= 1;
-        _tmp_30 <= 0;
-      end 
-      if((_tmp_23 || !_tmp_21) && (_tmp_24 || !_tmp_22) && (_tmp_32 == 1)) begin
-        _tmp_30 <= 1;
->>>>>>> 2063de3f
       end 
     end
   end
 
-<<<<<<< HEAD
-  assign _dataflow__variable_odata_1 = _tmp_24;
-  assign _dataflow__variable_ovalid_1 = _tmp_20;
-  assign _tmp_22 = 1 && _dataflow__variable_oready_1;
-=======
-  assign _dataflow__variable_odata_1 = _tmp_27;
+  assign _dataflow__variable_odata_1 = _tmp_25;
   assign _dataflow__variable_ovalid_1 = _tmp_21;
   assign _tmp_23 = 1 && _dataflow__variable_oready_1;
->>>>>>> 2063de3f
 
   always @(posedge CLK) begin
     if(RST) begin
@@ -1694,21 +1556,13 @@
       maxi_awaddr <= 0;
       maxi_awlen <= 0;
       maxi_awvalid <= 0;
-<<<<<<< HEAD
-      _tmp_31 <= 0;
-=======
-      counter_33 <= 0;
->>>>>>> 2063de3f
+      counter_32 <= 0;
       _maxi_cond_1_1 <= 0;
       maxi_wdata <= 0;
       maxi_wvalid <= 0;
       maxi_wlast <= 0;
       maxi_wstrb <= 0;
-<<<<<<< HEAD
-      _tmp_32 <= 0;
-=======
-      last_34 <= 0;
->>>>>>> 2063de3f
+      last_33 <= 0;
       _maxi_cond_2_1 <= 0;
     end else begin
       if(_maxi_cond_0_1) begin
@@ -1720,26 +1574,18 @@
       if(_maxi_cond_2_1) begin
         maxi_wvalid <= 0;
         maxi_wlast <= 0;
-<<<<<<< HEAD
-        _tmp_32 <= 0;
-=======
-        last_34 <= 0;
+        last_33 <= 0;
       end 
       if(maxi_awvalid && maxi_awready && !(maxi_bvalid && maxi_bready)) begin
         outstanding_wreq_count_0 <= outstanding_wreq_count_0 + 1;
       end 
       if(!(maxi_awvalid && maxi_awready) && (maxi_bvalid && maxi_bready) && (outstanding_wreq_count_0 > 0)) begin
         outstanding_wreq_count_0 <= outstanding_wreq_count_0 - 1;
->>>>>>> 2063de3f
       end 
       _maxi_read_start <= 0;
       _maxi_write_start <= 0;
       _maxi_ram_a_0_read_start <= 0;
-<<<<<<< HEAD
-      if(axim_flag_9) begin
-=======
-      if(axim_flag_13) begin
->>>>>>> 2063de3f
+      if(axim_flag_10) begin
         _maxi_ram_a_0_read_start <= 1;
         _maxi_ram_a_0_read_op_sel <= 1;
         _maxi_ram_a_0_read_local_addr <= _th_memcpy_local_addr_9;
@@ -1794,77 +1640,44 @@
         _maxi_write_size <= _maxi_ram_a_0_write_size;
         _maxi_write_local_stride <= _maxi_ram_a_0_write_local_stride;
       end 
-<<<<<<< HEAD
-      if((_maxi_write_fsm == 2) && ((maxi_awready || !maxi_awvalid) && (_tmp_31 == 0))) begin
+      if((_maxi_write_fsm == 2) && ((maxi_awready || !maxi_awvalid) && (counter_32 == 0))) begin
         maxi_awaddr <= _maxi_write_cur_global_addr;
         maxi_awlen <= _maxi_write_cur_size - 1;
         maxi_awvalid <= 1;
-        _tmp_31 <= _maxi_write_cur_size;
-      end 
-      if((_maxi_write_fsm == 2) && ((maxi_awready || !maxi_awvalid) && (_tmp_31 == 0)) && (_maxi_write_cur_size == 0)) begin
-=======
-      if((_maxi_write_fsm == 2) && ((maxi_awready || !maxi_awvalid) && (counter_33 == 0))) begin
-        maxi_awaddr <= _maxi_write_cur_global_addr;
-        maxi_awlen <= _maxi_write_cur_size - 1;
-        maxi_awvalid <= 1;
-        counter_33 <= _maxi_write_cur_size;
-      end 
-      if((_maxi_write_fsm == 2) && ((maxi_awready || !maxi_awvalid) && (counter_33 == 0)) && (_maxi_write_cur_size == 0)) begin
->>>>>>> 2063de3f
+        counter_32 <= _maxi_write_cur_size;
+      end 
+      if((_maxi_write_fsm == 2) && ((maxi_awready || !maxi_awvalid) && (counter_32 == 0)) && (_maxi_write_cur_size == 0)) begin
         maxi_awvalid <= 0;
       end 
       _maxi_cond_1_1 <= 1;
       if(maxi_awvalid && !maxi_awready) begin
         maxi_awvalid <= maxi_awvalid;
       end 
-<<<<<<< HEAD
-      if(_dataflow__variable_ovalid_1 && ((_maxi_write_fsm == 3) && (_maxi_write_op_sel == 1) && ((_tmp_31 > 0) && (maxi_wready || !maxi_wvalid))) && ((_tmp_31 > 0) && (maxi_wready || !maxi_wvalid) && (_tmp_31 > 0))) begin
-=======
-      if(_dataflow__variable_ovalid_1 && ((_maxi_write_fsm == 3) && (_maxi_write_op_sel == 1) && ((counter_33 > 0) && (maxi_wready || !maxi_wvalid))) && ((counter_33 > 0) && (maxi_wready || !maxi_wvalid) && (counter_33 > 0))) begin
->>>>>>> 2063de3f
+      if(_dataflow__variable_ovalid_1 && ((_maxi_write_fsm == 3) && (_maxi_write_op_sel == 1) && ((counter_32 > 0) && (maxi_wready || !maxi_wvalid))) && ((counter_32 > 0) && (maxi_wready || !maxi_wvalid) && (counter_32 > 0))) begin
         maxi_wdata <= _dataflow__variable_odata_1;
         maxi_wvalid <= 1;
         maxi_wlast <= 0;
         maxi_wstrb <= { 4{ 1'd1 } };
-<<<<<<< HEAD
-        _tmp_31 <= _tmp_31 - 1;
-      end 
-      if(_dataflow__variable_ovalid_1 && ((_maxi_write_fsm == 3) && (_maxi_write_op_sel == 1) && ((_tmp_31 > 0) && (maxi_wready || !maxi_wvalid))) && ((_tmp_31 > 0) && (maxi_wready || !maxi_wvalid) && (_tmp_31 > 0)) && (_tmp_31 == 1)) begin
+        counter_32 <= counter_32 - 1;
+      end 
+      if(_dataflow__variable_ovalid_1 && ((_maxi_write_fsm == 3) && (_maxi_write_op_sel == 1) && ((counter_32 > 0) && (maxi_wready || !maxi_wvalid))) && ((counter_32 > 0) && (maxi_wready || !maxi_wvalid) && (counter_32 > 0)) && (counter_32 == 1)) begin
         maxi_wlast <= 1;
-        _tmp_32 <= 1;
-=======
-        counter_33 <= counter_33 - 1;
-      end 
-      if(_dataflow__variable_ovalid_1 && ((_maxi_write_fsm == 3) && (_maxi_write_op_sel == 1) && ((counter_33 > 0) && (maxi_wready || !maxi_wvalid))) && ((counter_33 > 0) && (maxi_wready || !maxi_wvalid) && (counter_33 > 0)) && (counter_33 == 1)) begin
-        maxi_wlast <= 1;
-        last_34 <= 1;
->>>>>>> 2063de3f
+        last_33 <= 1;
       end 
       _maxi_cond_2_1 <= 1;
       if(maxi_wvalid && !maxi_wready) begin
         maxi_wvalid <= maxi_wvalid;
         maxi_wlast <= maxi_wlast;
-<<<<<<< HEAD
-        _tmp_32 <= _tmp_32;
-      end 
-      if(axim_flag_33) begin
-=======
-        last_34 <= last_34;
-      end 
-      if(axim_flag_35) begin
->>>>>>> 2063de3f
+        last_33 <= last_33;
+      end 
+      if(axim_flag_34) begin
         _maxi_write_idle <= 1;
       end 
     end
   end
 
-<<<<<<< HEAD
-  assign _dataflow__variable_odata_0 = _wdata_10;
-  assign _dataflow__variable_ovalid_0 = _wvalid_11;
-=======
-  assign _dataflow__variable_odata_0 = _wdata_14;
-  assign _dataflow__variable_ovalid_0 = _wvalid_15;
->>>>>>> 2063de3f
+  assign _dataflow__variable_odata_0 = _wdata_11;
+  assign _dataflow__variable_ovalid_0 = _wvalid_12;
 
   always @(posedge CLK) begin
     if(RST) begin
@@ -2147,11 +1960,7 @@
       _th_memcpy_dst_global_addr_8 <= 0;
       _th_memcpy_local_addr_9 <= 0;
       _th_memcpy_dma_size_10 <= 0;
-<<<<<<< HEAD
-      axim_flag_9 <= 0;
-=======
-      axim_flag_13 <= 0;
->>>>>>> 2063de3f
+      axim_flag_10 <= 0;
       _th_memcpy_cond_16_0_1 <= 0;
       _th_memcpy_v_11 <= 0;
       size <= 0;
@@ -2163,11 +1972,7 @@
       case(_d1_th_memcpy)
         th_memcpy_16: begin
           if(_th_memcpy_cond_16_0_1) begin
-<<<<<<< HEAD
-            axim_flag_9 <= 0;
-=======
-            axim_flag_13 <= 0;
->>>>>>> 2063de3f
+            axim_flag_10 <= 0;
           end 
         end
         th_memcpy_26: begin
@@ -2252,11 +2057,7 @@
           th_memcpy <= th_memcpy_16;
         end
         th_memcpy_16: begin
-<<<<<<< HEAD
-          axim_flag_9 <= 1;
-=======
-          axim_flag_13 <= 1;
->>>>>>> 2063de3f
+          axim_flag_10 <= 1;
           _th_memcpy_cond_16_0_1 <= 1;
           th_memcpy <= th_memcpy_17;
         end
@@ -2352,26 +2153,16 @@
       _maxi_read_rest_size <= 0;
       _maxi_read_cur_size <= 0;
       __maxi_read_fsm_cond_3_0_1 <= 0;
-<<<<<<< HEAD
-      _wvalid_11 <= 0;
-      _wdata_10 <= 0;
-      axim_flag_18 <= 0;
-=======
-      _wvalid_15 <= 0;
-      _wdata_14 <= 0;
+      _wvalid_12 <= 0;
+      _wdata_11 <= 0;
       axim_flag_19 <= 0;
->>>>>>> 2063de3f
       __maxi_read_fsm_cond_4_1_1 <= 0;
     end else begin
       _d1__maxi_read_fsm <= _maxi_read_fsm;
       case(_d1__maxi_read_fsm)
         _maxi_read_fsm_3: begin
           if(__maxi_read_fsm_cond_3_0_1) begin
-<<<<<<< HEAD
-            _wvalid_11 <= 0;
-=======
-            _wvalid_15 <= 0;
->>>>>>> 2063de3f
+            _wvalid_12 <= 0;
           end 
         end
         _maxi_read_fsm_4: begin
@@ -2414,13 +2205,8 @@
         _maxi_read_fsm_3: begin
           __maxi_read_fsm_cond_3_0_1 <= 1;
           if(maxi_rready && maxi_rvalid && (_maxi_read_op_sel == 1)) begin
-<<<<<<< HEAD
-            _wdata_10 <= maxi_rdata;
-            _wvalid_11 <= 1;
-=======
-            _wdata_14 <= maxi_rdata;
-            _wvalid_15 <= 1;
->>>>>>> 2063de3f
+            _wdata_11 <= maxi_rdata;
+            _wvalid_12 <= 1;
           end 
           if(maxi_rready && maxi_rvalid && maxi_rlast) begin
             _maxi_read_cur_global_addr <= _maxi_read_cur_global_addr + (_maxi_read_cur_size << 2);
@@ -2457,22 +2243,14 @@
       _maxi_write_cur_global_addr <= 0;
       _maxi_write_rest_size <= 0;
       _maxi_write_cur_size <= 0;
-<<<<<<< HEAD
-      axim_flag_33 <= 0;
-=======
-      axim_flag_35 <= 0;
->>>>>>> 2063de3f
+      axim_flag_34 <= 0;
       __maxi_write_fsm_cond_4_0_1 <= 0;
     end else begin
       _d1__maxi_write_fsm <= _maxi_write_fsm;
       case(_d1__maxi_write_fsm)
         _maxi_write_fsm_4: begin
           if(__maxi_write_fsm_cond_4_0_1) begin
-<<<<<<< HEAD
-            axim_flag_33 <= 0;
-=======
-            axim_flag_35 <= 0;
->>>>>>> 2063de3f
+            axim_flag_34 <= 0;
           end 
         end
       endcase
@@ -2519,11 +2297,7 @@
           end 
         end
         _maxi_write_fsm_4: begin
-<<<<<<< HEAD
-          axim_flag_33 <= 1;
-=======
-          axim_flag_35 <= 1;
->>>>>>> 2063de3f
+          axim_flag_34 <= 1;
           __maxi_write_fsm_cond_4_0_1 <= 1;
           _maxi_write_fsm <= _maxi_write_fsm_5;
         end
